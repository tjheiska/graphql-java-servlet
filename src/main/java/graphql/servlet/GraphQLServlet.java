--- conflicted
+++ resolved
@@ -46,7 +46,6 @@
 import java.security.AccessController;
 import java.security.PrivilegedAction;
 import java.util.ArrayList;
-import java.util.Arrays;
 import java.util.Collections;
 import java.util.HashMap;
 import java.util.Iterator;
@@ -256,13 +255,8 @@
     @Override
     public String executeQuery(String query) {
         try {
-<<<<<<< HEAD
             final ExecutionResult result = newGraphQL(getSchemaProvider().getSchema()).execute(new ExecutionInput(query, null, getContextBuilder().build(), getRootObjectBuilder().build(), new HashMap<>()));
             return getMapper().writeValueAsString(createResultFromExecutionResult(result));
-=======
-            final ExecutionResult result = newGraphQL(getSchemaProvider().getSchema()).execute(new ExecutionInput(query, null, createContext(Optional.empty(), Optional.empty()), createRootObject(Optional.empty(), Optional.empty()), new HashMap<>()));
-            return getMapper().writeValueAsString(createResultFromDataErrorsAndExtensions(result.getData(), result.getErrors(), result.getExtensions()));
->>>>>>> 2be2ce01
         } catch (Exception e) {
             return e.getMessage();
         }
@@ -361,29 +355,17 @@
 
             List<GraphQLServletListener.OperationCallback> operationCallbacks = runListeners(l -> l.onOperation(context, operationName, query, variables));
 
-<<<<<<< HEAD
             try {
-                final ExecutionResult executionResult = newGraphQL(schema).execute(new ExecutionInput(query, operationName, context, rootObject, transformVariables(schema, query, variables)));
-                final List<GraphQLError> errors = executionResult.getErrors();
-                final Object data = executionResult.getData();
+                final ExecutionResult executionResult = newGraphQL(schema).execute(new ExecutionInput(query, operationName, context, rootObject, variables));
 
                 resultHandler.accept(executionResult);
-=======
-            final ExecutionResult executionResult = newGraphQL(schema).execute(new ExecutionInput(query, operationName, context, rootObject, variables));
-            final List<GraphQLError> errors = executionResult.getErrors();
-            final Object data = executionResult.getData();
-            final Object extensions = executionResult.getExtensions();
-
-            final String response = getMapper().writeValueAsString(createResultFromDataErrorsAndExtensions(data, errors, extensions));
->>>>>>> 2be2ce01
-
-                if (getGraphQLErrorHandler().errorsPresent(errors)) {
-                    runCallbacks(operationCallbacks, c -> c.onError(context, operationName, query, variables, data, errors));
+
+                if (getGraphQLErrorHandler().errorsPresent(executionResult.getErrors())) {
+                    runCallbacks(operationCallbacks, c -> c.onError(context, operationName, query, variables, executionResult));
                 } else {
-                    runCallbacks(operationCallbacks, c -> c.onSuccess(context, operationName, query, variables, data));
-                }
-
-<<<<<<< HEAD
+                    runCallbacks(operationCallbacks, c -> c.onSuccess(context, operationName, query, variables, executionResult));
+                }
+
             } finally {
                 runCallbacks(operationCallbacks, c -> c.onFinally(context, operationName, query, variables));
             }
@@ -396,31 +378,15 @@
 
     private Map<String, Object> createResultFromExecutionResult(ExecutionResult executionResult) {
 
-        final Map<String, Object> result = new HashMap<>();
+        final Map<String, Object> result = new LinkedHashMap<>();
         result.put("data", executionResult.getData());
-=======
-            if(getGraphQLErrorHandler().errorsPresent(errors)) {
-                runCallbacks(operationCallbacks, c -> c.onError(context, operationName, query, variables, data, errors, extensions));
-            } else {
-                runCallbacks(operationCallbacks, c -> c.onSuccess(context, operationName, query, variables, data, extensions));
-            }
-
-            runCallbacks(operationCallbacks, c -> c.onFinally(context, operationName, query, variables, data, extensions));
-        }
-    }
-
-    private Map<String, Object> createResultFromDataErrorsAndExtensions(Object data, List<GraphQLError> errors, Object extensions) {
-
-        final Map<String, Object> result = new LinkedHashMap<>();
-        result.put("data", data);
->>>>>>> 2be2ce01
 
         if (getGraphQLErrorHandler().errorsPresent(executionResult.getErrors())) {
             result.put("errors", getGraphQLErrorHandler().processErrors(executionResult.getErrors()));
         }
 
-        if(extensions != null){
-            result.put("extensions", extensions);
+        if(executionResult.getExtensions() != null){
+            result.put("extensions", executionResult.getExtensions());
         }
 
         return result;
