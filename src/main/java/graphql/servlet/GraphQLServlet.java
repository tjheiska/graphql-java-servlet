package graphql.servlet;

import com.fasterxml.jackson.annotation.JsonIgnoreProperties;
import com.fasterxml.jackson.core.JsonParser;
import com.fasterxml.jackson.core.type.TypeReference;
import com.fasterxml.jackson.databind.DeserializationContext;
import com.fasterxml.jackson.databind.InjectableValues;
import com.fasterxml.jackson.databind.JsonDeserializer;
import com.fasterxml.jackson.databind.ObjectMapper;
import com.fasterxml.jackson.databind.ObjectReader;
import com.fasterxml.jackson.databind.annotation.JsonDeserialize;
<<<<<<< HEAD
import com.google.common.io.CharStreams;
=======
import com.google.common.io.ByteStreams;
>>>>>>> 387ac86e
import graphql.ExecutionInput;
import graphql.ExecutionResult;
import graphql.GraphQL;
import graphql.GraphQLError;
import graphql.execution.instrumentation.Instrumentation;
import graphql.execution.preparsed.PreparsedDocumentProvider;
import graphql.introspection.IntrospectionQuery;
import graphql.schema.GraphQLFieldDefinition;
import graphql.schema.GraphQLSchema;
import org.slf4j.Logger;
import org.slf4j.LoggerFactory;

import javax.security.auth.Subject;
import javax.servlet.Servlet;
import javax.servlet.ServletException;
import javax.servlet.http.HttpServlet;
import javax.servlet.http.HttpServletRequest;
import javax.servlet.http.HttpServletResponse;
import javax.servlet.http.Part;
import java.io.BufferedInputStream;
import java.io.ByteArrayOutputStream;
import java.io.IOException;
import java.io.InputStream;
import java.io.Writer;
import java.security.AccessController;
import java.security.PrivilegedAction;
import java.util.ArrayList;
import java.util.Collection;
import java.util.Collections;
import java.util.HashMap;
import java.util.Iterator;
import java.util.LinkedHashMap;
import java.util.List;
import java.util.Map;
import java.util.Objects;
import java.util.Optional;
import java.util.function.BiConsumer;
import java.util.function.Consumer;
import java.util.function.Function;
import java.util.stream.Collectors;
import java.util.stream.Stream;

/**
 * @author Andrew Potter
 */
public abstract class GraphQLServlet extends HttpServlet implements Servlet, GraphQLMBean {

    public static final Logger log = LoggerFactory.getLogger(GraphQLServlet.class);

    public static final String APPLICATION_JSON_UTF8 = "application/json;charset=UTF-8";
    public static final String APPLICATION_GRAPHQL = "application/graphql";
    public static final int STATUS_OK = 200;
    public static final int STATUS_BAD_REQUEST = 400;

    protected abstract GraphQLSchemaProvider getSchemaProvider();
    protected abstract GraphQLContext createContext(Optional<HttpServletRequest> request, Optional<HttpServletResponse> response);
    protected abstract Object createRootObject(Optional<HttpServletRequest> request, Optional<HttpServletResponse> response);
    protected abstract ExecutionStrategyProvider getExecutionStrategyProvider();
    protected abstract Instrumentation getInstrumentation();

    protected abstract GraphQLErrorHandler getGraphQLErrorHandler();
    protected abstract PreparsedDocumentProvider getPreparsedDocumentProvider();

    private final LazyObjectMapperBuilder lazyObjectMapperBuilder;
    private final List<GraphQLServletListener> listeners;

    private final HttpRequestHandler getHandler;
    private final HttpRequestHandler postHandler;

    public GraphQLServlet() {
        this(null, null);
    }

    public GraphQLServlet(ObjectMapperConfigurer objectMapperConfigurer, List<GraphQLServletListener> listeners) {
        this.lazyObjectMapperBuilder = new LazyObjectMapperBuilder(objectMapperConfigurer != null ? objectMapperConfigurer : new DefaultObjectMapperConfigurer());
        this.listeners = listeners != null ? new ArrayList<>(listeners) : new ArrayList<>();

        this.getHandler = (request, response) -> {
            final GraphQLContext context = createContext(Optional.of(request), Optional.of(response));
            final Object rootObject = createRootObject(Optional.of(request), Optional.of(response));

            String path = request.getPathInfo();
            if (path == null) {
                path = request.getServletPath();
            }
            if (path.contentEquals("/schema.json")) {
                doQuery(IntrospectionQuery.INTROSPECTION_QUERY, null, new HashMap<>(), getSchemaProvider().getSchema(request), context, rootObject, request, response);
            } else {
                String query = request.getParameter("query");
                if (query != null) {
                    if (isBatchedQuery(query)) {
                        doBatchedQuery(getGraphQLRequestMapper().readValues(query), getSchemaProvider().getReadOnlySchema(request), context, rootObject, request, response);
                    } else {
                        final Map<String, Object> variables = new HashMap<>();
                        if (request.getParameter("variables") != null) {
                            variables.putAll(deserializeVariables(request.getParameter("variables")));
                        }

                        String operationName = null;
                        if (request.getParameter("operationName") != null) {
                            operationName = request.getParameter("operationName");
                        }

                        doQuery(query, operationName, variables, getSchemaProvider().getReadOnlySchema(request), context, rootObject, request, response);
                    }
                } else {
                    response.setStatus(STATUS_BAD_REQUEST);
                    log.info("Bad GET request: path was not \"/schema.json\" or no query variable named \"query\" given");
                }
            }
        };

        this.postHandler = (request, response) -> {
            final GraphQLContext context = createContext(Optional.of(request), Optional.of(response));
            final Object rootObject = createRootObject(Optional.of(request), Optional.of(response));

            try {
<<<<<<< HEAD
                if (APPLICATION_GRAPHQL.equals(request.getContentType())) {
                    String query = CharStreams.toString(request.getReader());
                    doQuery(query, null, null, getSchemaProvider().getSchema(request), context, rootObject, request, response);
                } else if (ServletFileUpload.isMultipartContent(request)) {
                    final Map<String, List<FileItem>> fileItems = fileUpload.parseParameterMap(request);
=======
                Collection<Part> parts = request.getParts();
                if (!parts.isEmpty()) {
                    final Map<String, List<Part>> fileItems = parts.stream()
                            .collect(Collectors.toMap(
                                    Part::getName,
                                    Collections::singletonList,
                                    (l1, l2) -> Stream.concat(l1.stream(), l2.stream()).collect(Collectors.toList())));
>>>>>>> 387ac86e
                    context.setFiles(Optional.of(fileItems));

                    if (fileItems.containsKey("graphql")) {
                        final Optional<Part> graphqlItem = getFileItem(fileItems, "graphql");
                        if (graphqlItem.isPresent()) {
                            InputStream inputStream = graphqlItem.get().getInputStream();

                            if (!inputStream.markSupported()) {
                                inputStream = new BufferedInputStream(inputStream);
                            }

                            if (isBatchedQuery(inputStream)) {
                                doBatchedQuery(getGraphQLRequestMapper().readValues(inputStream), getSchemaProvider().getSchema(request), context, rootObject, request, response);
                                return;
                            } else {
                                doQuery(getGraphQLRequestMapper().readValue(inputStream), getSchemaProvider().getSchema(request), context, rootObject, request, response);
                                return;
                            }
                        }
                    } else if (fileItems.containsKey("query")) {
                        final Optional<Part> queryItem = getFileItem(fileItems, "query");
                        if (queryItem.isPresent()) {
                            InputStream inputStream = queryItem.get().getInputStream();

                            if (!inputStream.markSupported()) {
                                inputStream = new BufferedInputStream(inputStream);
                            }

                            if (isBatchedQuery(inputStream)) {
                                doBatchedQuery(getGraphQLRequestMapper().readValues(inputStream), getSchemaProvider().getSchema(request), context, rootObject, request, response);
                                return;
                            } else {

                                String query = new String(ByteStreams.toByteArray(inputStream));

                                Map<String, Object> variables = null;
                                final Optional<Part> variablesItem = getFileItem(fileItems, "variables");
                                if (variablesItem.isPresent()) {
                                    variables = deserializeVariables(new String(ByteStreams.toByteArray(variablesItem.get().getInputStream())));
                                }

                                String operationName = null;
                                final Optional<Part> operationNameItem = getFileItem(fileItems, "operationName");
                                if (operationNameItem.isPresent()) {
                                    operationName = new String(ByteStreams.toByteArray(operationNameItem.get().getInputStream())).trim();
                                }

                                doQuery(query, operationName, variables, getSchemaProvider().getSchema(request), context, rootObject, request, response);
                                return;
                            }
                        }
                    }

                    response.setStatus(STATUS_BAD_REQUEST);
                    log.info("Bad POST multipart request: no part named \"graphql\" or \"query\"");
                } else {
                    // this is not a multipart request
                    InputStream inputStream = request.getInputStream();

                    if (!inputStream.markSupported()) {
                        inputStream = new BufferedInputStream(inputStream);
                    }

                    if (isBatchedQuery(inputStream)) {
                        doBatchedQuery(getGraphQLRequestMapper().readValues(inputStream), getSchemaProvider().getSchema(request), context, rootObject, request, response);
                    } else {
                        doQuery(getGraphQLRequestMapper().readValue(inputStream), getSchemaProvider().getSchema(request), context, rootObject, request, response);
                    }
                }
            } catch (Exception e) {
                log.info("Bad POST request: parsing failed", e);
                response.setStatus(STATUS_BAD_REQUEST);
            }
        };
    }

    protected ObjectMapper getMapper() {
        return lazyObjectMapperBuilder.getMapper();
    }

    /**
     * Creates an {@link ObjectReader} for deserializing {@link GraphQLRequest}
     */
    private ObjectReader getGraphQLRequestMapper() {
        // Add object mapper to injection so VariablesDeserializer can access it...
        InjectableValues.Std injectableValues = new InjectableValues.Std();
        injectableValues.addValue(ObjectMapper.class, getMapper());

        return getMapper().reader(injectableValues).forType(GraphQLRequest.class);
    }

    public void addListener(GraphQLServletListener servletListener) {
        listeners.add(servletListener);
    }

    public void removeListener(GraphQLServletListener servletListener) {
        listeners.remove(servletListener);
    }

    @Override
    public String[] getQueries() {
        return getSchemaProvider().getSchema().getQueryType().getFieldDefinitions().stream().map(GraphQLFieldDefinition::getName).toArray(String[]::new);
    }

    @Override
    public String[] getMutations() {
        return getSchemaProvider().getSchema().getMutationType().getFieldDefinitions().stream().map(GraphQLFieldDefinition::getName).toArray(String[]::new);
    }

    @Override
    public String executeQuery(String query) {
        try {
            final ExecutionResult result = newGraphQL(getSchemaProvider().getSchema()).execute(new ExecutionInput(query, null, createContext(Optional.empty(), Optional.empty()), createRootObject(Optional.empty(), Optional.empty()), new HashMap<>()));
            return getMapper().writeValueAsString(createResultFromDataErrorsAndExtensions(result.getData(), result.getErrors(), result.getExtensions()));
        } catch (Exception e) {
            return e.getMessage();
        }
    }

    private void doRequest(HttpServletRequest request, HttpServletResponse response, HttpRequestHandler handler) {

        List<GraphQLServletListener.RequestCallback> requestCallbacks = runListeners(l -> l.onRequest(request, response));

        try {
            handler.handle(request, response);
            runCallbacks(requestCallbacks, c -> c.onSuccess(request, response));
        } catch (Throwable t) {
            response.setStatus(500);
            log.error("Error executing GraphQL request!", t);
            runCallbacks(requestCallbacks, c -> c.onError(request, response, t));
        } finally {
            runCallbacks(requestCallbacks, c -> c.onFinally(request, response));
        }
    }

    @Override
    protected void doGet(HttpServletRequest req, HttpServletResponse resp) throws ServletException, IOException {
        doRequest(req, resp, getHandler);
    }

    @Override
    protected void doPost(HttpServletRequest req, HttpServletResponse resp) throws ServletException, IOException {
        doRequest(req, resp, postHandler);
    }

    private Optional<Part> getFileItem(Map<String, List<Part>> fileItems, String name) {
        return Optional.ofNullable(fileItems.get(name)).filter(list -> !list.isEmpty()).map(list -> list.get(0));
    }

    private GraphQL newGraphQL(GraphQLSchema schema) {
        ExecutionStrategyProvider executionStrategyProvider = getExecutionStrategyProvider();
        return GraphQL.newGraphQL(schema)
            .queryExecutionStrategy(executionStrategyProvider.getQueryExecutionStrategy())
            .mutationExecutionStrategy(executionStrategyProvider.getMutationExecutionStrategy())
            .subscriptionExecutionStrategy(executionStrategyProvider.getSubscriptionExecutionStrategy())
            .instrumentation(getInstrumentation())
            .preparsedDocumentProvider(getPreparsedDocumentProvider())
            .build();
    }

    private void doQuery(GraphQLRequest graphQLRequest, GraphQLSchema schema, GraphQLContext context, Object rootObject, HttpServletRequest httpReq, HttpServletResponse httpRes) throws Exception {
        doQuery(graphQLRequest.getQuery(), graphQLRequest.getOperationName(), graphQLRequest.getVariables(), schema, context, rootObject, httpReq, httpRes);
    }

    private void doQuery(String query, String operationName, Map<String, Object> variables, GraphQLSchema schema, GraphQLContext context, Object rootObject, HttpServletRequest req, HttpServletResponse resp) throws Exception {
        query(query, operationName, variables, schema, context, rootObject, (r) -> {
            resp.setContentType(APPLICATION_JSON_UTF8);
            resp.setStatus(r.getStatus());
            resp.getWriter().write(r.getResponse());
        });
    }

    private void doBatchedQuery(Iterator<GraphQLRequest> graphQLRequests, GraphQLSchema schema, GraphQLContext context, Object rootObject, HttpServletRequest req, HttpServletResponse resp) throws Exception {
        resp.setContentType(APPLICATION_JSON_UTF8);
        resp.setStatus(STATUS_OK);

        Writer respWriter = resp.getWriter();
        respWriter.write('[');
        while (graphQLRequests.hasNext()) {
            GraphQLRequest graphQLRequest = graphQLRequests.next();
            query(graphQLRequest.getQuery(), graphQLRequest.getOperationName(), graphQLRequest.getVariables(), schema, context, rootObject, (r) -> respWriter.write(r.getResponse()));
            if (graphQLRequests.hasNext()) {
                respWriter.write(',');
            }
        }
        respWriter.write(']');
    }

    private void query(String query, String operationName, Map<String, Object> variables, GraphQLSchema schema, GraphQLContext context, Object rootObject, GraphQLResponseHandler responseHandler) throws Exception {
        if (operationName != null && operationName.isEmpty()) {
            query(query, null, variables, schema, context, rootObject, responseHandler);
        } else if (Subject.getSubject(AccessController.getContext()) == null && context.getSubject().isPresent()) {
            Subject.doAs(context.getSubject().get(), (PrivilegedAction<Void>) () -> {
                try {
                    query(query, operationName, variables, schema, context, rootObject, responseHandler);
                } catch (Exception e) {
                    throw new RuntimeException(e);
                }
                return null;
            });
        } else {
            List<GraphQLServletListener.OperationCallback> operationCallbacks = runListeners(l -> l.onOperation(context, operationName, query, variables));

            final ExecutionResult executionResult = newGraphQL(schema).execute(new ExecutionInput(query, operationName, context, rootObject, variables));
            final List<GraphQLError> errors = executionResult.getErrors();
            final Object data = executionResult.getData();
            final Object extensions = executionResult.getExtensions();

            final String response = getMapper().writeValueAsString(createResultFromDataErrorsAndExtensions(data, errors, extensions));

            GraphQLResponse graphQLResponse = new GraphQLResponse();
            graphQLResponse.setStatus(STATUS_OK);
            graphQLResponse.setResponse(response);
            responseHandler.handle(graphQLResponse);

            if(getGraphQLErrorHandler().errorsPresent(errors)) {
                runCallbacks(operationCallbacks, c -> c.onError(context, operationName, query, variables, data, errors, extensions));
            } else {
                runCallbacks(operationCallbacks, c -> c.onSuccess(context, operationName, query, variables, data, extensions));
            }

            runCallbacks(operationCallbacks, c -> c.onFinally(context, operationName, query, variables, data, extensions));
        }
    }

    private Map<String, Object> createResultFromDataErrorsAndExtensions(Object data, List<GraphQLError> errors, Object extensions) {

        final Map<String, Object> result = new LinkedHashMap<>();
        result.put("data", data);

        if (getGraphQLErrorHandler().errorsPresent(errors)) {
            result.put("errors", getGraphQLErrorHandler().processErrors(errors));
        }

        if(extensions != null){
            result.put("extensions", extensions);
        }

        return result;
    }

    private <R> List<R> runListeners(Function<? super GraphQLServletListener, R> action) {
        if (listeners == null) {
            return Collections.emptyList();
        }

        return listeners.stream()
            .map(listener -> {
                try {
                    return action.apply(listener);
                } catch (Throwable t) {
                    log.error("Error running listener: {}", listener, t);
                    return null;
                }
            })
            .filter(Objects::nonNull)
            .collect(Collectors.toList());
    }

    private <T> void runCallbacks(List<T> callbacks, Consumer<T> action) {
        callbacks.forEach(callback -> {
            try {
                action.accept(callback);
            } catch (Throwable t) {
                log.error("Error running callback: {}", callback, t);
            }
        });
    }

    protected static class VariablesDeserializer extends JsonDeserializer<Map<String, Object>> {

        @Override
        public Map<String, Object> deserialize(JsonParser p, DeserializationContext ctxt) throws IOException {
            return deserializeVariablesObject(p.readValueAs(Object.class), (ObjectMapper) ctxt.findInjectableValue(ObjectMapper.class.getName(), null, null));
        }
    }

    private Map<String, Object> deserializeVariables(String variables) {
        try {
            return deserializeVariablesObject(getMapper().readValue(variables, Object.class), getMapper());
        } catch (IOException e) {
            throw new RuntimeException(e);
        }
    }

    private static Map<String, Object> deserializeVariablesObject(Object variables, ObjectMapper mapper) {
        if (variables instanceof Map) {
            @SuppressWarnings("unchecked")
            Map<String, Object> genericVariables = (Map<String, Object>) variables;
            return genericVariables;
        } else if (variables instanceof String) {
            try {
                return mapper.readValue((String) variables, new TypeReference<Map<String, Object>>() {});
            } catch (IOException e) {
                throw new RuntimeException(e);
            }
        } else {
            throw new RuntimeException("variables should be either an object or a string");
        }
    }

    private boolean isBatchedQuery(InputStream inputStream) throws IOException {
        if (inputStream == null) {
            return false;
        }

        final int BUFFER_LENGTH = 128;
        ByteArrayOutputStream result = new ByteArrayOutputStream();
        byte[] buffer = new byte[BUFFER_LENGTH];
        int length;

        inputStream.mark(BUFFER_LENGTH);
        while ((length = inputStream.read(buffer)) != -1) {
            result.write(buffer, 0, length);
            String chunk = result.toString();
            Boolean isArrayStart = isArrayStart(chunk);
            if (isArrayStart != null) {
                inputStream.reset();
                return isArrayStart;
            }
        }

        inputStream.reset();
        return false;
    }

    private boolean isBatchedQuery(String query) {
        if (query == null) {
            return false;
        }

        Boolean isArrayStart = isArrayStart(query);
        return isArrayStart != null && isArrayStart;
    }

    // return true if the first non whitespace character is the beginning of an array
    private Boolean isArrayStart(String s) {
        for (int i = 0; i < s.length(); i++) {
            char ch = s.charAt(i);
            if (!Character.isWhitespace(ch)) {
                return ch == '[';
            }
        }

        return null;
    }

    @JsonIgnoreProperties(ignoreUnknown = true)
    protected static class GraphQLRequest {
        private String query;
        @JsonDeserialize(using = GraphQLServlet.VariablesDeserializer.class)
        private Map<String, Object> variables = new HashMap<>();
        private String operationName;

        public String getQuery() {
            return query;
        }

        public void setQuery(String query) {
            this.query = query;
        }

        public Map<String, Object> getVariables() {
            return variables;
        }

        public void setVariables(Map<String, Object> variables) {
            this.variables = variables;
        }

        public String getOperationName() {
            return operationName;
        }

        public void setOperationName(String operationName) {
            this.operationName = operationName;
        }
    }

    @JsonIgnoreProperties(ignoreUnknown = true)
    protected static class GraphQLResponse {
        private int status;
        private String response;

        public int getStatus() {
            return status;
        }

        public void setStatus(int status) {
            this.status = status;
        }

        public String getResponse() {
            return response;
        }

        public void setResponse(String response) {
            this.response = response;
        }
    }

    protected interface HttpRequestHandler extends BiConsumer<HttpServletRequest, HttpServletResponse> {
        @Override
        default void accept(HttpServletRequest request, HttpServletResponse response) {
            try {
                handle(request, response);
            } catch (Exception e) {
                throw new RuntimeException(e);
            }
        }

        void handle(HttpServletRequest request, HttpServletResponse response) throws Exception;
    }

    protected interface GraphQLResponseHandler extends Consumer<GraphQLResponse> {
        @Override
        default void accept(GraphQLResponse response) {
            try {
                handle(response);
            } catch (Exception e) {
                throw new RuntimeException(e);
            }
        }

        void handle(GraphQLResponse r) throws Exception;
    }
}<|MERGE_RESOLUTION|>--- conflicted
+++ resolved
@@ -9,11 +9,8 @@
 import com.fasterxml.jackson.databind.ObjectMapper;
 import com.fasterxml.jackson.databind.ObjectReader;
 import com.fasterxml.jackson.databind.annotation.JsonDeserialize;
-<<<<<<< HEAD
+import com.google.common.io.ByteStreams;
 import com.google.common.io.CharStreams;
-=======
-import com.google.common.io.ByteStreams;
->>>>>>> 387ac86e
 import graphql.ExecutionInput;
 import graphql.ExecutionResult;
 import graphql.GraphQL;
@@ -131,21 +128,17 @@
             final Object rootObject = createRootObject(Optional.of(request), Optional.of(response));
 
             try {
-<<<<<<< HEAD
+                Collection<Part> parts = request.getParts();
                 if (APPLICATION_GRAPHQL.equals(request.getContentType())) {
                     String query = CharStreams.toString(request.getReader());
                     doQuery(query, null, null, getSchemaProvider().getSchema(request), context, rootObject, request, response);
-                } else if (ServletFileUpload.isMultipartContent(request)) {
-                    final Map<String, List<FileItem>> fileItems = fileUpload.parseParameterMap(request);
-=======
-                Collection<Part> parts = request.getParts();
-                if (!parts.isEmpty()) {
+                } else if (!parts.isEmpty()) {
                     final Map<String, List<Part>> fileItems = parts.stream()
                             .collect(Collectors.toMap(
                                     Part::getName,
                                     Collections::singletonList,
                                     (l1, l2) -> Stream.concat(l1.stream(), l2.stream()).collect(Collectors.toList())));
->>>>>>> 387ac86e
+
                     context.setFiles(Optional.of(fileItems));
 
                     if (fileItems.containsKey("graphql")) {
