package graphql.servlet;

import graphql.GraphQLError;

import javax.servlet.http.HttpServletRequest;
import javax.servlet.http.HttpServletResponse;
import java.util.List;
import java.util.Map;

/**
 * @author Andrew Potter
 */
public interface GraphQLServletListener {
    default RequestCallback onRequest(HttpServletRequest request, HttpServletResponse response) {
        return null;
    }
    default OperationCallback onOperation(GraphQLContext context, String operationName, String query, Map<String, Object> variables) {
        return null;
    }

    interface RequestCallback {
        default void onSuccess(HttpServletRequest request, HttpServletResponse response) {}
        default void onError(HttpServletRequest request, HttpServletResponse response, Throwable throwable) {}
        default void onFinally(HttpServletRequest request, HttpServletResponse response) {}
    }

    interface OperationCallback {
<<<<<<< HEAD
        default void onSuccess(GraphQLContext context, String operationName, String query, Map<String, Object> variables, Object data) {}
        default void onError(GraphQLContext context, String operationName, String query, Map<String, Object> variables, Object data, List<GraphQLError> errors) {}
        default void onFinally(GraphQLContext context, String operationName, String query, Map<String, Object> variables) {}
=======
        default void onSuccess(GraphQLContext context, String operationName, String query, Map<String, Object> variables, Object data, Object extensions) {}
        default void onError(GraphQLContext context, String operationName, String query, Map<String, Object> variables, Object data, List<GraphQLError> errors, Object extensions) {}
        default void onFinally(GraphQLContext context, String operationName, String query, Map<String, Object> variables, Object data, Object extensions) {}
>>>>>>> 2be2ce01
    }
}<|MERGE_RESOLUTION|>--- conflicted
+++ resolved
@@ -1,5 +1,6 @@
 package graphql.servlet;
 
+import graphql.ExecutionResult;
 import graphql.GraphQLError;
 
 import javax.servlet.http.HttpServletRequest;
@@ -25,14 +26,8 @@
     }
 
     interface OperationCallback {
-<<<<<<< HEAD
-        default void onSuccess(GraphQLContext context, String operationName, String query, Map<String, Object> variables, Object data) {}
-        default void onError(GraphQLContext context, String operationName, String query, Map<String, Object> variables, Object data, List<GraphQLError> errors) {}
+        default void onSuccess(GraphQLContext context, String operationName, String query, Map<String, Object> variables, ExecutionResult executionResult) {}
+        default void onError(GraphQLContext context, String operationName, String query, Map<String, Object> variables, ExecutionResult executionResult) {}
         default void onFinally(GraphQLContext context, String operationName, String query, Map<String, Object> variables) {}
-=======
-        default void onSuccess(GraphQLContext context, String operationName, String query, Map<String, Object> variables, Object data, Object extensions) {}
-        default void onError(GraphQLContext context, String operationName, String query, Map<String, Object> variables, Object data, List<GraphQLError> errors, Object extensions) {}
-        default void onFinally(GraphQLContext context, String operationName, String query, Map<String, Object> variables, Object data, Object extensions) {}
->>>>>>> 2be2ce01
     }
 }