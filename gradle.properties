--- conflicted
+++ resolved
@@ -1,6 +1,2 @@
-<<<<<<< HEAD
-version = 5.0.2
-=======
 version = 5.1.1
->>>>>>> 838c6b4e
 group = com.graphql-java