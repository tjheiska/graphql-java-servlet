<<<<<<< HEAD
version = 4.6.1-SNAPSHOT
=======
version = 4.7.1
>>>>>>> 2be2ce01
group = com.graphql-java<|MERGE_RESOLUTION|>--- conflicted
+++ resolved
@@ -1,6 +1,2 @@
-<<<<<<< HEAD
-version = 4.6.1-SNAPSHOT
-=======
 version = 4.7.1
->>>>>>> 2be2ce01
 group = com.graphql-java